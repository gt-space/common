--- conflicted
+++ resolved
@@ -1,6 +1,5 @@
 use postcard::experimental::max_size::MaxSize;
 use serde::{Deserialize, Serialize};
-<<<<<<< HEAD
 use std::{borrow::Cow, fmt, str::FromStr};
 
 #[cfg(feature = "rusqlite")]
@@ -129,10 +128,6 @@
 		}
 	}
 }
-=======
-use std::borrow::Cow;
-use super::ChannelType;
->>>>>>> 5af6dd8f
 
 /// A control message send from the flight computer to a SAM board.
 #[derive(Clone, Debug, Deserialize, Eq, MaxSize, PartialEq, Serialize)]
